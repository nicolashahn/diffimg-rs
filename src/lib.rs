--- conflicted
+++ resolved
@@ -75,8 +75,13 @@
     // All color types wrap an 8-bit value for each channel
     let total_possible = (u8::MAX as usize * image1.raw_pixels().len()) as f64;
 
-    image1.raw_pixels().into_iter().zip(image2.raw_pixels())
-	.map(|(a, b)| abs_diff(a, b) as u64).sum::<u64>() as f64 / total_possible
+    image1
+        .raw_pixels()
+        .into_iter()
+        .zip(image2.raw_pixels())
+        .map(|(a, b)| abs_diff(a, b) as u64)
+        .sum::<u64>() as f64
+        / total_possible
 }
 
 /// Create an image that is the difference of the two images given, and write to the given filename
@@ -86,51 +91,25 @@
     filename: &str,
 ) -> Result<(), String> {
     use image::ColorType::*;
+    use image::DynamicImage::*;
 
     let w = image1.width();
     let h = image1.height();
 
-<<<<<<< HEAD
-
-
-
-    let pix_data : Vec<u8> = image1.raw_pixels().into_iter()
-        .zip(image2.raw_pixels()).map(|(p1, p2)| abs_diff(p1, p2)).collect();
+    let pix_data: Vec<u8> = image1
+        .raw_pixels()
+        .into_iter()
+        .zip(image2.raw_pixels())
+        .map(|(p1, p2)| abs_diff(p1, p2))
+        .collect();
 
     let diff = match image1.color() {
-        image::ColorType::RGB(_) => DynamicImage::ImageRgb8(RgbImage::from_raw(w, h, pix_data).unwrap()),
-        image::ColorType::RGBA(_) => DynamicImage::ImageRgba8(RgbaImage::from_raw(w, h, pix_data).unwrap()),
+        RGB(_) => ImageRgb8(RgbImage::from_raw(w, h, pix_data).unwrap()),
+        RGBA(_) => ImageRgba8(RgbaImage::from_raw(w, h, pix_data).unwrap()),
         _ => return Err(format!("color mode {:?} not yet supported", image1.color())),
     };
 
-    if let Err(msg) = diff.save(filename) {
-        return Err(msg.to_string());
-    }
-
-    Ok(())
-=======
-    let mut diff = match image1.color() {
-        RGB(_) => DynamicImage::new_rgb8(w, h),
-        RGBA(_) => DynamicImage::new_rgba8(w, h),
-        _ => return Err(format!("color mode {:?} not yet supported", image1.color())),
-    };
-
-    for x in 0..w {
-        for y in 0..h {
-            let mut rgba = [0; 4];
-            for c in 0..4 {
-                rgba[c] = abs_diff(
-                    image1.get_pixel(x, y).data[c],
-                    image2.get_pixel(x, y).data[c],
-                );
-            }
-            let new_pix = image::Pixel::from_slice(&rgba);
-            diff.put_pixel(x, y, *new_pix);
-        }
-    }
-
     diff.save(filename).map_err(|msg| msg.to_string())
->>>>>>> f0ceaaad
 }
 
 /// Run the appropriate diffing process given the configuration settings
@@ -143,7 +122,7 @@
         Some(filename) => {
             create_diff_image(image1, image2, filename)?;
             println!("Wrote diff image to {}", filename);
-        },
+        }
         None => {
             let ratio = calculate_diff_ratio(image1, image2);
             println!("{}", ratio);
