extern crate clap;
extern crate image;

use std::path::Path;

use clap::ArgMatches;
use image::{DynamicImage, GenericImageView, RgbImage, RgbaImage};

#[derive(Debug)]
pub struct Config<'a> {
    pub image1: &'a str,
    pub image2: &'a str,
    pub filename: Option<&'a str>,
}

impl<'a> Config<'a> {
    pub fn from_clap_matches(matches: &'a ArgMatches) -> Config<'a> {
        // unwrap() should be safe here because clap does argument validation
        let image1 = matches.value_of("image1").unwrap();
        let image2 = matches.value_of("image2").unwrap();
        let filename = matches.value_of("filename");

        Config {
            image1,
            image2,
            filename,
        }
    }
}

/// abs(x - y) for u8
fn abs_diff(x: u8, y: u8) -> u8 {
    if x > y {
        return x - y;
    }
    return y - x;
}

#[test]
fn test_abs_diff() {
    assert_eq!(abs_diff(5, 8), 3);
    assert_eq!(abs_diff(8, 5), 3);
    assert_eq!(abs_diff(11, 11), 0);
    assert_eq!(abs_diff(0, 255), 255);
}

/// Return the image from the file path, or throw an error
fn safe_load_image(raw_path: &str) -> Result<DynamicImage, String> {
    let path = &Path::new(raw_path);
    if !Path::exists(path) {
        return Err(format!("Path \"{}\" does not exist", raw_path));
    }

    image::open(path).map_err(|msg| format!("{:?}", msg))
}

/// Check if two images are the same size and color mode
fn validate_image_compatibility(
    image1: &DynamicImage,
    image2: &DynamicImage,
) -> Result<(), String> {
    if image1.dimensions() != image2.dimensions() {
        return Err("images must have the same dimensions".to_string());
    }
    if image1.color() != image2.color() {
        return Err("images must have the same color mode".to_string());
    }

    Ok(())
}

/// Return a difference ratio between 0 and 1 for the two images
pub fn calculate_diff_ratio(image1: DynamicImage, image2: DynamicImage) -> f64 {
    use std::u8;
    // All color types wrap an 8-bit value for each channel
    let total_possible = (u8::MAX as usize * image1.raw_pixels().len()) as f64;

    image1.raw_pixels().into_iter().zip(image2.raw_pixels())
	.map(|(a, b)| abs_diff(a, b) as u64).sum::<u64>() as f64 / total_possible
}

/// Create an image that is the difference of the two images given, and write to the given filename
pub fn create_diff_image(
    image1: DynamicImage,
    image2: DynamicImage,
    filename: &str,
) -> Result<(), String> {
    use image::ColorType::*;

    let w = image1.width();
    let h = image1.height();

<<<<<<< HEAD



    let pix_data : Vec<u8> = image1.raw_pixels().into_iter()
        .zip(image2.raw_pixels()).map(|(p1, p2)| abs_diff(p1, p2)).collect();

    let diff = match image1.color() {
        image::ColorType::RGB(_) => DynamicImage::ImageRgb8(RgbImage::from_raw(w, h, pix_data).unwrap()),
        image::ColorType::RGBA(_) => DynamicImage::ImageRgba8(RgbaImage::from_raw(w, h, pix_data).unwrap()),
        _ => return Err(format!("color mode {:?} not yet supported", image1.color())),
    };

    if let Err(msg) = diff.save(filename) {
        return Err(msg.to_string());
    }

    Ok(())
=======
    let mut diff = match image1.color() {
        RGB(_) => DynamicImage::new_rgb8(w, h),
        RGBA(_) => DynamicImage::new_rgba8(w, h),
        _ => return Err(format!("color mode {:?} not yet supported", image1.color())),
    };

    for x in 0..w {
        for y in 0..h {
            let mut rgba = [0; 4];
            for c in 0..4 {
                rgba[c] = abs_diff(
                    image1.get_pixel(x, y).data[c],
                    image2.get_pixel(x, y).data[c],
                );
            }
            let new_pix = image::Pixel::from_slice(&rgba);
            diff.put_pixel(x, y, *new_pix);
        }
    }

    diff.save(filename).map_err(|msg| msg.to_string())
>>>>>>> f0ceaaad
}

/// Run the appropriate diffing process given the configuration settings
pub fn run(config: Config) -> Result<(), String> {
    let image1 = safe_load_image(&config.image1)?;
    let image2 = safe_load_image(&config.image2)?;
    validate_image_compatibility(&image1, &image2)?;

    match config.filename {
        Some(filename) => {
            create_diff_image(image1, image2, filename)?;
            println!("Wrote diff image to {}", filename);
        },
        None => {
            let ratio = calculate_diff_ratio(image1, image2);
            println!("{}", ratio);
        }
    }
    Ok(())
}<|MERGE_RESOLUTION|>--- conflicted
+++ resolved
@@ -85,21 +85,17 @@
     image2: DynamicImage,
     filename: &str,
 ) -> Result<(), String> {
-    use image::ColorType::*;
+    use image::ColorType::{RGB, RGBA};
 
     let w = image1.width();
     let h = image1.height();
-
-<<<<<<< HEAD
-
-
 
     let pix_data : Vec<u8> = image1.raw_pixels().into_iter()
         .zip(image2.raw_pixels()).map(|(p1, p2)| abs_diff(p1, p2)).collect();
 
     let diff = match image1.color() {
-        image::ColorType::RGB(_) => DynamicImage::ImageRgb8(RgbImage::from_raw(w, h, pix_data).unwrap()),
-        image::ColorType::RGBA(_) => DynamicImage::ImageRgba8(RgbaImage::from_raw(w, h, pix_data).unwrap()),
+        RGB(_) => DynamicImage::ImageRgb8(RgbImage::from_raw(w, h, pix_data).unwrap()),
+        RGBA(_) => DynamicImage::ImageRgba8(RgbaImage::from_raw(w, h, pix_data).unwrap()),
         _ => return Err(format!("color mode {:?} not yet supported", image1.color())),
     };
 
@@ -108,29 +104,6 @@
     }
 
     Ok(())
-=======
-    let mut diff = match image1.color() {
-        RGB(_) => DynamicImage::new_rgb8(w, h),
-        RGBA(_) => DynamicImage::new_rgba8(w, h),
-        _ => return Err(format!("color mode {:?} not yet supported", image1.color())),
-    };
-
-    for x in 0..w {
-        for y in 0..h {
-            let mut rgba = [0; 4];
-            for c in 0..4 {
-                rgba[c] = abs_diff(
-                    image1.get_pixel(x, y).data[c],
-                    image2.get_pixel(x, y).data[c],
-                );
-            }
-            let new_pix = image::Pixel::from_slice(&rgba);
-            diff.put_pixel(x, y, *new_pix);
-        }
-    }
-
-    diff.save(filename).map_err(|msg| msg.to_string())
->>>>>>> f0ceaaad
 }
 
 /// Run the appropriate diffing process given the configuration settings
